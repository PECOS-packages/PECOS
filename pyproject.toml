--- conflicted
+++ resolved
@@ -15,11 +15,7 @@
 
 [project]
 name = "quantum-pecos"
-<<<<<<< HEAD
-version = "0.5.1.dev1"
-=======
-version = "0.6.0.dev1"
->>>>>>> 54b3eae5
+version = "0.6.1.dev1"
 authors = [
     {name = "The PECOS Developers"},
 ]
