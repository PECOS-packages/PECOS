# Copyright 2024 The PECOS Developers
#
# Licensed under the Apache License, Version 2.0 (the "License"); you may not use this file except in compliance with
# the License.You may obtain a copy of the License at
#
#     https://www.apache.org/licenses/LICENSE-2.0
#
# Unless required by applicable law or agreed to in writing, software distributed under the License is distributed on an
# "AS IS" BASIS, WITHOUT WARRANTIES OR CONDITIONS OF ANY KIND, either express or implied. See the License for the
# specific language governing permissions and limitations under the License.

# Note: This pyproject.toml file is not used to build the project, instead it is used to collect common settings for the
#   Python/Cython packages in this project.

[project]
name = "PECOS"
authors = [
    {name = "The PECOS Developers"},
    {name = "Ciaran Ryan-Anderson", email = "ciaranra@gmail.com"},
]
maintainers =[
    {name = "Ciaran Ryan-Anderson", email = "ciaranra@gmail.com"},
]
description = """PECOS is a library/framework for the evaluation, study, and design of QEC protocols. It also provides the ability to study and evaluate the performance advanced hybrid quantum/classical compute execution models for NISQ algorithms and beyond."""
readme = "README.md"
license = { file = "LICENSE"}

[project.urls]
<<<<<<< HEAD
Homepage = "https://pecos.io"
Documentation = "https://quantum-pecos.readthedocs.io"
Repository = "https://github.com/PECOS-packages/PECOS"

# Linting and autorefactoring tools
# ---------------------------------

# Ruff
# ....
# Define rules, plugins, and configurations for the ruff linter.
# For more details on rules see: https://docs.astral.sh/ruff/rules
[tool.ruff]
line-length = 120
indent-width = 4
fix = true
target-version = "py312"
extend-exclude = [
    "**/cuquantum/**/*",
=======
documentation = "https://quantum-pecos.readthedocs.io"
repository = "https://github.com/PECOS-packages/PECOS"

[project.optional-dependencies]
simulators = [
    "cython",
    "pybind11>=2.2.3,<3.0",
    "projectq>=0.5.0,<0.9.0",
]
cuda = [
    "cuquantum-python>=23.6.0",
    "cupy>=10.4.0",
]
wasmtime = [
    "wasmtime>=13.0"
]
wasmer = [
    "wasmer~=1.1.0",
    "wasmer_compiler_cranelift~=1.1.0",
>>>>>>> 0a4c6c02
]
# extend-exclude = ["python/pecos/simulators/cuquantum/*"]


[tool.ruff.format]
indent-style = "space"

[tool.ruff.lint]
select = [
    "ASYNC",    # flake8-async
    "B",        # flake8-bugbear
    "BLE",      # flake8-blind-except
    "C4",       # flake8-comprehensions
    "COM",      # flake8-commas
    "DTZ",      # flake8-datetimez
    "E",        # pycodestyle
    "EM",       # flake8-errmsg
    "EXE",      # flake8-executable
    "F",        # Pyflakes
    "FA",       # flake8-future-annotations
    "FBT",      # flake8-boolean-trap
    "FLY",      # flynt
    "G",        # flake8-logging-format
    "I",        # isort (imports)
    "ICN",      # flake8-import-conventions
    "INP",      # flake8-no-pep420 (namespace/no __init__.py)
    "INT",      # flake8-gettext
    "ISC",      # flake9-implicit-str-concat
    "N",        # pep8-naming
    "PIE",      # flake8-pie
    "PL",       # Pylint
    "PT",       # flake8-pytest-style
    "PTH",      # flake8-use-pathlib
    "PYI",      # flake8-pyi
    "Q",        # flake8-quotes (prefer double quotes over single)
    "RSE",      # flake8-raise
    "RUF",      # Ruff-specific rules
    "S",        # flake8-bandit
    "SIM",      # flake8-simplify
    "SLF",      # flake8-self
    "SLOT",     # flake8-slots
    "T10",      # flake8-debugger
    "TCH",      # flake8-type-checking
    "TD",       # flake8-todos
    "TID",      # flake8-tidy-imports
    "TRY",      # tryceratops
    "UP",       # pyupgrade (upgrade syntax from old to new)
    "W",        # pycodestyle
    "YTT",      # flake8-2020

    # TODO: uncomment to deal with shadowing builtins
    # "A",        # flake8-builtins
    # TODO: uncomment to improve type annotations
    # "ANN",      # flake8-annotations
    # TODO: uncomment to deal with unused arguments
    # "ARG",      # flake8-unused-arguments
    # TODO: uncomment to improve documentation
    # "D",        # flake8-docstrings
    # TODO: uncomment to erase commented code
    # "ERA",      # eradicate
    # TODO: uncomment to alert about TODOs to fix
    # "FIX",      # flak8-fixme
    # TODO: uncomment to improve performance
    # "PERF",     # Perflint
    # TODO: uncomment to clean up returns
    # "RET",      # flake8-return
    # TODO: uncomment to highlight print statements
    # "T20",      # flake8-print (any print statement)
]

ignore = [
    # pydocstyle: http://www.pydocstyle.org/en/stable/error_codes.html
    # TODO: Remove errors below to further improve docstring linting
    "D100", # Missing docstring in public module
    "D104", # Missing docstring in public package
    "D105", # Missing docstring in magic method
    "D107", # Missing docstring in __init__

    # flake8-boolean-trap
    "FBT002", # Boolean default positional argument in function definition
    "FBT003", # Boolean positional value in function call

    # pep8-names
    "N802",  # Function name should be lowercase

    # pylint
    "PLR0911", # Too many returns
    "PLR0912", # Too many branches
    "PLR0913", # Too many arguments
    "PLR0915", # Too many statements
    "PLR2004", # Magic value used in comparison, consider replacing with a constant variable
    "PLR5501", # Combining else and if
    "PLW2901", # Loop variable overwritten

    # flak8-pyi
    "PYI009", # Empty body should contain ..., not pass
    "PYI010", # purely ... function stub
    "PYI013", # Non-empty class body must not contain ...

    # ruff
    "RUF010", # f-string type-conversion

    # flake8-simplify
    "SIM102", # Use a single `if` statement instead of nested `if` statements
    "SIM108", # Use ternary operator

    # flake8-todos
    "TD002", # Missing author in TODO
    "TD003", # Missing issue link on the line following this TODO

    # tryceratops
    # TODO: Remove to improve error handling...
    "TRY002", # Custom exceptions
    "TRY003", # Avoid specifying long messages outside the exception class
]

[tool.ruff.lint.per-file-ignores]
"**/__init__.py" = ["F401"]  # imported but unused (81)
"**/tests/**/*.py" = [
    "INP001",                       # File is part of an implicit namespace package. Add an `__init__.py` (6)
    "S101",                         # Use of `assert` detected (78)
]
# TODO: comment to work on better typing
"python/pecos/circuit_converters/**/*.py" = ["ANN"]
"python/pecos/circuits/**/*.py" = ["ANN"]
"python/pecos/decoders/**/*.py" = ["ANN"]
"python/pecos/engines/**/*.py" = ["ANN"]
"python/pecos/error_models/**/*.py" = ["ANN"]
"python/pecos/misc/**/*.py" = ["ANN"]
"python/pecos/qeccs/**/*.py" = ["ANN"]
"python/pecos/simulators/**/*.py" = ["ANN"]
"python/pecos/tools/*.py" = ["ANN"]

[tool.ruff.lint.pycodestyle]
max-doc-length = 120

[tool.ruff.lint.pydocstyle]
convention = "google"

[tool.ruff.lint.isort]
split-on-trailing-comma = true

[tool.ruff.lint.flake8-tidy-imports]
ban-relative-imports = "all"

[tool.ruff.lint.flake8-type-checking]
strict = true


# Black
# .....
[tool.black]
line-length = 120
extend-exclude = "python/pecos/simulators/cuquantum_old/*"<|MERGE_RESOLUTION|>--- conflicted
+++ resolved
@@ -19,14 +19,13 @@
     {name = "Ciaran Ryan-Anderson", email = "ciaranra@gmail.com"},
 ]
 maintainers =[
-    {name = "Ciaran Ryan-Anderson", email = "ciaranra@gmail.com"},
+    {name = "Ciaran Ryan-Anderson", email = "ciaran.ryan-anderson@quantinuum.com"},
 ]
 description = """PECOS is a library/framework for the evaluation, study, and design of QEC protocols. It also provides the ability to study and evaluate the performance advanced hybrid quantum/classical compute execution models for NISQ algorithms and beyond."""
 readme = "README.md"
 license = { file = "LICENSE"}
 
 [project.urls]
-<<<<<<< HEAD
 Homepage = "https://pecos.io"
 Documentation = "https://quantum-pecos.readthedocs.io"
 Repository = "https://github.com/PECOS-packages/PECOS"
@@ -44,28 +43,7 @@
 fix = true
 target-version = "py312"
 extend-exclude = [
-    "**/cuquantum/**/*",
-=======
-documentation = "https://quantum-pecos.readthedocs.io"
-repository = "https://github.com/PECOS-packages/PECOS"
-
-[project.optional-dependencies]
-simulators = [
-    "cython",
-    "pybind11>=2.2.3,<3.0",
-    "projectq>=0.5.0,<0.9.0",
-]
-cuda = [
-    "cuquantum-python>=23.6.0",
-    "cupy>=10.4.0",
-]
-wasmtime = [
-    "wasmtime>=13.0"
-]
-wasmer = [
-    "wasmer~=1.1.0",
-    "wasmer_compiler_cranelift~=1.1.0",
->>>>>>> 0a4c6c02
+    "**/cuquantum_old/**/*",
 ]
 # extend-exclude = ["python/pecos/simulators/cuquantum/*"]
 
@@ -219,4 +197,32 @@
 # .....
 [tool.black]
 line-length = 120
-extend-exclude = "python/pecos/simulators/cuquantum_old/*"+extend-exclude = "python/pecos/simulators/cuquantum_old/*"
+
+# testing
+# -------
+[tool.pytest.ini_options]
+addopts = [
+    "--strict-config",
+    "--strict-markers",
+    "--import-mode=importlib",
+    # By default, run fast tests and only tests using required dependencies. To run all tests: pytest -m ""
+    # -m not slow and not optional_dependency
+    "-m not optional_dependency",
+]
+
+testpaths = ["python/pypecos/tests"]
+markers = [
+    # slow: mark test as slow.
+    "optional_dependency: mark a test as using one or more optional dependencies.",
+    "optional_unix: mark tests as using an optional dependency that only work with Unix-based systems.",
+    "wasmer: mark test as using the 'wasmer' option.",
+    "wasmtime: mark test as using the 'wasmtime' option.",
+]
+
+# ProjectQ has a bunch of deprecation warnings from NumPy because they still use np.matrix instead of np.array
+# TODO: comment this to deal with ProjectQ gate warnings
+filterwarnings = [
+    "ignore::PendingDeprecationWarning:projectq.ops._gates",
+    "ignore::DeprecationWarning:dateutil.tz.tz.*",
+]