# Copyright 2023 The PECOS Developers
#
# Licensed under the Apache License, Version 2.0 (the "License"); you may not use this file except in compliance with
# the License.You may obtain a copy of the License at
#
#     https://www.apache.org/licenses/LICENSE-2.0
#
# Unless required by applicable law or agreed to in writing, software distributed under the License is distributed on an
# "AS IS" BASIS, WITHOUT WARRANTIES OR CONDITIONS OF ANY KIND, either express or implied. See the License for the
# specific language governing permissions and limitations under the License.

[build-system]
requires = ["setuptools>=62.6", "setuptools-scm[toml]"]
build-backend = "setuptools.build_meta"

[project]
name = "quantum-pecos"
version = "0.5.dev1"
authors = [
    {name = "The PECOS Developers"},
]
maintainers =[
    {name = "Ciaran Ryan-Anderson", email = "ciaran@pecos.io"},
]
description = """PECOS is a library/framework for the evaluation, study, and design of QEC protocols. It also provides the ability to study and evaluate the performance advanced hybrid quantum/classical compute execution models for NISQ algorithms and beyond."""
readme = "README.md"
requires-python = ">=3.9"
license = { file = "LICENSE"}
keywords = ["quantum", "error correction", "QEC", "quantum computing", "NISQ", "simulation", "PECOS"]
dependencies = [
    "numpy>=1.15.0,<2.0",
    "scipy>=1.1.0,<2.0",
    "networkx>=2.1.0,<3.0",
    "matplotlib>=2.2.0,<4.0",
]
classifiers = [
    "Development Status :: 4 - Beta",
    "Intended Audience :: Developers",
    "Intended Audience :: Science/Research",
    "License :: OSI Approved :: Apache Software License",
    "Operating System :: OS Independent",
    "Topic :: Scientific/Engineering :: Physics",
    "Programming Language :: Python :: 3",
    "Programming Language :: Python :: 3.9",
    "Programming Language :: Python :: 3.10",
    "Programming Language :: Python :: 3.11",
    "Programming Language :: Python :: Implementation :: CPython",
]

[project.urls]
documentation = "https://quantum-pecos.readthedocs.io"
repository = "https://github.com/PECOS-packages/PECOS"

[project.optional-dependencies]
simulators = [
    "cython",
    "pybind11>=2.2.3,<3.0",
    "projectq>=0.5.0,<0.9.0",
]
wasmtime = [
    "wasmtime~=13.0"
]
wasmer = [
    "wasmer~=1.1.0",
    "wasmer_compiler_cranelift~=1.1.0",
]
visualization = [
    "plotly~=5.9.0",
]
tests=[
    "pytest>=5.0.0"
]
all = [
<<<<<<< HEAD
    "quantum-pecos[simulators]",
    "quantum-pecos[wasmtime]",
    "quantum-pecos[wasmer]",
    "quantum-pecos[visualization]",
    "quantum-pecos[tests]",
]
=======
    "cython",
    "pybind11>=2.2.3,<3.0",
    "projectq>=0.5.0,<0.9.0",
    "wasmer~=1.1.0",
    "wasmer_compiler_cranelift~=1.1.0",
    "plotly~=5.9.0",
    "pytest>=5.0.0"
]

[tool.black]
line-length = 120
extend-exclude = "python/pecos/simulators/cuquantum/*"

[tool.ruff]
# Define rules, plugins, and configurations for the ruff linter.
# For more details on rules see: https://docs.astral.sh/ruff/rules

line-length = 120
fix = true
extend-exclude = ["python/pecos/simulators/cuquantum/*"]
select = [
    "F", # Pyflakes
    "E", # pycodestyle
    "W", # pycodestyle
    # "C90", # mccabe (complains about complexity too much)
    "I", # isort (imports)
    "N", # pep8-naming
    # TODO: uncomment to improve documentation
    # "D", # flake8-docstrings
    # "D4",
    "UP", # pyupgrade (upgrade syntax from old to new)
    "YTT", # flake8-2020
    # TODO: uncomment to improve type annotations
    "ANN", # flake8-annotations
    "ASYNC", # flake8-async
    # "S", # flake8-bandit
    "BLE", # flake8-blind-except
    # "FBT", # flake8-boolean-trap
    "FBT001", # flake8-boolean-trap
    "B", # flake8-bugbear
    # TODO: uncomment to deal with shadowing builtins
    # "A", # flake8-builtins
    "COM", # flake8-commas
    "C4", # flake8-comprehensions
    "DTZ",  # flake8-datetimez
    "T10", # flake8-debugger
    "EM",  # flake8-errmsg
    "EXE", # flake8-executable
    "FA", # flake8-future-annotations
    "ISC", # flake9-implicit-str-concat
    "ICN", # flake8-import-conventions
    "G", # flake8-logging-format
    "INP", # flake8-no-pep420 (namespace/no __init__.py)
    "PIE", # flake8-pie
    # TODO: uncomment to highlight print statements
    # "T20", # flake8-print (any print statement)
    "PYI", # flake8-pyi
    "PT", # flake8-pytest-style
    "Q", # flake8-quotes (perfer double quotes over single)
    "RSE", # flake8-raise
    # TODO: uncomment to clean up returns
    # "RET", # flake8-return
    # "SLF", # flake8-self
    "SLOT", # flake8-slots
    "SIM", # flake8-simplify
    "TID", # flake8-tidy-imports
    "TCH", # flake8-type-checking
    "INT", # flake8-gettext
    # TODO: uncomment to deal with unused arguments
    # "ARG", # flake8-unusued-arguments
    "PTH", # flake8-use-pathlib
    "TD", # flake8-todos
    # TODO: uncomment to alert about TODOs to fix
    # "FIX", # flak8-fixme
    # TODO: uncomment to erase commented code
    # "ERA", # eradicate
    "PL",  # Pylint
    "TRY", # tryceratops
    "FLY", # flynt
    # TODO: uncomment to improve performance
    # "PERF", # Perflint
    "RUF", # Ruff-specific rules

    # TODO: try out with --preview
    # "CPY", # flake8-copyright
    # "FURB", # refurb (A tool for refurbishing and modernizing Python codebases.)
    # "LOG", # flake8-logging
]

ignore = [
    "ANN101", # missing-type-self
    "ANN102", # missing-type-cls (Missing type annotation for {name} in classmethod)
    # pydocstyle: http://www.pydocstyle.org/en/stable/error_codes.html
    # TODO: Remove errors below to further improve docstring linting
    "D107", # Missing docstring in __init__
    # "D212", # Multi-line docstring summary should start at the first line
    # "D401", # First line of docstring should be in imperative mood: "{first_line}"
    "D105", # Missing docstring in magic method
    "D100", # Missing docstring in public module
    "D104", # Missing docstring in public package
    # flake8-simplify
    "SIM102", # Use a single `if` statement instead of nested `if` statements
    "SIM108", # Use ternary operator
    # ruff
    "RUF010", # f-string type-conversion
    # flake8-todos
    "TD002", # Missing author in TODO
    "TD003", # Missing issue link on the line following this TODO
    # tryceratops
    "TRY003", # Avoid specifying long messages outside the exception class
    # TODO: Remove to improve error handling...
    "TRY002", # Custom exceptions
    # flak8-pyi
    "PYI009", # Empty body should contain ..., not pass
    "PYI010", # purely ... function stub
    "PYI013", # Non-empty class body must not contain ...
    # pylint
    "PLW2901", # Loop variable overwritten
    "PLR0911", # Too many returns
    "PLR0912", # Too many branches
    "PLR0913", # Too many arguements
    "PLR0915", # Too many statements
    "PLR2004", # Magic value used in comparison, consider replacing with a constant variable
    "PLR5501", # Combining else and if
    # pep8-names
    "N802",  # Function name should be lowercase
]

[tool.ruff.pycodestyle]
# Define rules specifically for the pycodestyle plugin.
max-doc-length = 120

[tool.ruff.pydocstyle]
convention = "google"

[tool.ruff.isort]
split-on-trailing-comma = true

[tool.ruff.flake8-tidy-imports]
ban-relative-imports = "all"

[tool.ruff.flake8-type-checking]
strict = true

[tool.ruff.per-file-ignores]
"python/**/__init__.py" = ["F401"]
"python/pecos/circuits/qasm/std_gates.py" = ["F401"]
"python/pecos/reps/pypmir/types.py" = ["F401"]
"python/pecos/engines/hybrid_engine_multiprocessing.py" = ["BLE001"]
"tests/**/*.py" = ["INP001", "ANN", "FBT001"] # ["D100", "D103", "B018", "FBT001"]
"docs/**/*.py" = ["INP001", "E402"]
# TODO: comment to work on better typing
"python/pecos/tools/*.py" = ["ANN"]
"python/pecos/misc/**/*.py" = ["ANN"]
"python/pecos/simulators/**/*.py" = ["ANN"]
"python/pecos/qeccs/**/*.py" = ["ANN"]
"python/pecos/decoders/**/*.py" = ["ANN"]
"python/pecos/circuit_converters/**/*.py" = ["ANN"]
"python/pecos/circuits/**/*.py" = ["ANN"]
"python/pecos/error_models/**/*.py" = ["ANN"]
"python/pecos/engines/**/*.py" = ["ANN"]
>>>>>>> 295190be
<|MERGE_RESOLUTION|>--- conflicted
+++ resolved
@@ -71,14 +71,6 @@
     "pytest>=5.0.0"
 ]
 all = [
-<<<<<<< HEAD
-    "quantum-pecos[simulators]",
-    "quantum-pecos[wasmtime]",
-    "quantum-pecos[wasmer]",
-    "quantum-pecos[visualization]",
-    "quantum-pecos[tests]",
-]
-=======
     "cython",
     "pybind11>=2.2.3,<3.0",
     "projectq>=0.5.0,<0.9.0",
@@ -239,5 +231,4 @@
 "python/pecos/circuit_converters/**/*.py" = ["ANN"]
 "python/pecos/circuits/**/*.py" = ["ANN"]
 "python/pecos/error_models/**/*.py" = ["ANN"]
-"python/pecos/engines/**/*.py" = ["ANN"]
->>>>>>> 295190be
+"python/pecos/engines/**/*.py" = ["ANN"]