--- conflicted
+++ resolved
@@ -33,22 +33,9 @@
     return tuple(map(int, (v.split("."))))
 
 
-<<<<<<< HEAD
-data_type_map = {
-    "i8": np.int8,
-    "i16": np.int16,
-    "i32": np.int32,
-    "i64": np.int64,
-    "u8": np.uint8,
-    "u16": np.uint16,
-    "u32": np.uint32,
-    "u64": np.uint64,
-}
-=======
 data_type_map = signed_data_types | unsigned_data_types
 
 data_type_map_rev = {v: k for k, v in data_type_map.items()}
->>>>>>> 5aaa88c4
 
 data_type_map_rev = {v: k for k, v in data_type_map.items()}
 
@@ -281,10 +268,6 @@
 
         cid = self.csym2id[cvar]
         dtype = self.cid2dtype[cid]
-<<<<<<< HEAD
-        size = self.cvar_meta[cid].size
-=======
->>>>>>> 5aaa88c4
 
         cval = self.cenv[cid]
         val = dtype(val)
