# Copyright 2023 The PECOS Developers
#
# Licensed under the Apache License, Version 2.0 (the "License"); you may not use this file except in compliance with
# the License.You may obtain a copy of the License at
#
#     https://www.apache.org/licenses/LICENSE-2.0
#
# Unless required by applicable law or agreed to in writing, software distributed under the License is distributed on an
# "AS IS" BASIS, WITHOUT WARRANTIES OR CONDITIONS OF ANY KIND, either express or implied. See the License for the
# specific language governing permissions and limitations under the License.

import cmath
import math
from typing import Any

import cupy as cp
from cuquantum import custatevec as cusv


def _apply_one_qubit_matrix(state, qubit: int, matrix: cp.ndarray) -> None:
    """
    Apply the matrix to the state.

    Args:
        state: An instance of CuStateVec
        qubit: The index of the qubit where the gate is applied
        matrix: The matrix to be applied
    """
    if qubit >= state.num_qubits or qubit < 0:
        msg = f"Qubit {qubit} out of range."
        raise ValueError(msg)
    # CuStateVec uses smaller qubit index as least significant
    target = state.num_qubits - 1 - qubit

    cusv.apply_matrix(
        handle=state.libhandle,
<<<<<<< HEAD
        sv=state.internal_vector.data.ptr,
=======
        sv=state.cupy_vector.data.ptr,
>>>>>>> 9450ba3b
        sv_data_type=state.cuda_type,
        n_index_bits=state.num_qubits,
        matrix=matrix.data.ptr,
        matrix_data_type=state.cuda_type,
        layout=cusv.MatrixLayout.ROW,
        adjoint=0,  # Don't use the adjoint
        targets=[target],
        n_targets=1,
        controls=[],
        control_bit_values=[],  # No value of control bit assigned
        n_controls=0,
        compute_type=state.compute_type,
        extra_workspace=0,  # Let cuQuantum use the mempool we configured
        extra_workspace_size_in_bytes=0,  # Let cuQuantum use the mempool we configured
    )
    state.stream.synchronize()


def identity(state, qubit: int, **params: Any) -> None:
    """
    Identity gate.

    Args:
        state: An instance of CuStateVec
        qubit: The index of the qubit where the gate is applied
    """


def X(state, qubit: int, **params: Any) -> None:
    """
    Pauli X gate.

    Args:
        state: An instance of CuStateVec
        qubit: The index of the qubit where the gate is applied
    """
    matrix = cp.asarray(
        [
            0,
            1,
            1,
            0,
        ],
        dtype=state.cp_type,
    )
    _apply_one_qubit_matrix(state, qubit, matrix)


def Y(state, qubit: int, **params: Any) -> None:
    """
    Pauli Y gate.

    Args:
        state: An instance of CuStateVec
        qubit: The index of the qubit where the gate is applied
    """
    matrix = cp.asarray(
        [
            0,
            -1j,
            1j,
            0,
        ],
        dtype=state.cp_type,
    )
    _apply_one_qubit_matrix(state, qubit, matrix)


def Z(state, qubit: int, **params: Any) -> None:
    """
    Pauli Z gate.

    Args:
        state: An instance of CuStateVec
        qubit: The index of the qubit where the gate is applied
    """
    matrix = cp.asarray(
        [
            1,
            0,
            0,
            -1,
        ],
        dtype=state.cp_type,
    )
    _apply_one_qubit_matrix(state, qubit, matrix)


def RX(state, qubit: int, angles: tuple[float], **params: Any) -> None:
    """
    Apply an RX gate.

    Args:
        state: An instance of CuStateVec
        qubit: The index of the qubit where the gate is applied
        angles: A tuple containing a single angle in radians
    """
    if len(angles) != 1:
        msg = "Gate must be given 1 angle parameter."
        raise ValueError(msg)
    theta = angles[0]

    matrix = cp.asarray(
        [
            math.cos(theta / 2),
            -1j * math.sin(theta / 2),
            -1j * math.sin(theta / 2),
            math.cos(theta / 2),
        ],
        dtype=state.cp_type,
    )
    _apply_one_qubit_matrix(state, qubit, matrix)


def RY(state, qubit: int, angles: tuple[float], **params: Any) -> None:
    """
    Apply an RY gate.

    Args:
        state: An instance of CuStateVec
        qubit: The index of the qubit where the gate is applied
        angles: A tuple containing a single angle in radians
    """
    if len(angles) != 1:
        msg = "Gate must be given 1 angle parameter."
        raise ValueError(msg)
    theta = angles[0]

    matrix = cp.asarray(
        [
            math.cos(theta / 2),
            -math.sin(theta / 2),
            math.sin(theta / 2),
            math.cos(theta / 2),
        ],
        dtype=state.cp_type,
    )
    _apply_one_qubit_matrix(state, qubit, matrix)


def RZ(state, qubit: int, angles: tuple[float], **params: Any) -> None:
    """
    Apply an RZ gate.

    Args:
        state: An instance of CuStateVec
        qubit: The index of the qubit where the gate is applied
        angles: A tuple containing a single angle in radians
    """
    if len(angles) != 1:
        msg = "Gate must be given 1 angle parameter."
        raise ValueError(msg)
    theta = angles[0]

    matrix = cp.asarray(
        [
            cmath.exp(-1j * theta / 2),
            0,
            0,
            cmath.exp(1j * theta / 2),
        ],
        dtype=state.cp_type,
    )
    _apply_one_qubit_matrix(state, qubit, matrix)


def R1XY(state, qubit: int, angles: tuple[float, float], **params: Any) -> None:
    """
    Apply an R1XY gate.

    Args:
        state: An instance of CuStateVec
        qubit: The index of the qubit where the gate is applied
        angles: A tuple containing two angles in radians
    """
    if len(angles) != 2:
        msg = "Gate must be given 2 angle parameters."
        raise ValueError(msg)
    theta = angles[0]
    phi = angles[1]

    # Gate is equal to RZ(phi-pi/2)*RY(theta)*RZ(-phi+pi/2)
    RZ(state, qubit, angles=(-phi + math.pi / 2,))
    RY(state, qubit, angles=(theta,))
    RZ(state, qubit, angles=(phi - math.pi / 2,))


def SX(state, qubit: int, **params: Any) -> None:
    """
    Apply a square-root of X.

    Args:
        state: An instance of CuStateVec
        qubit: The index of the qubit where the gate is applied
    """
    RX(state, qubit, angles=(math.pi / 2,))


def SXdg(state, qubit: int, **params: Any) -> None:
    """
    Apply adjoint of the square-root of X.

    Args:
        state: An instance of CuStateVec
        qubit: The index of the qubit where the gate is applied
    """
    RX(state, qubit, angles=(-math.pi / 2,))


def SY(state, qubit: int, **params: Any) -> None:
    """
    Apply a square-root of Y.

    Args:
        state: An instance of CuStateVec
        qubit: The index of the qubit where the gate is applied
    """
    RY(state, qubit, angles=(math.pi / 2,))


def SYdg(state, qubit: int, **params: Any) -> None:
    """
    Apply adjoint of the square-root of Y.

    Args:
        state: An instance of CuStateVec
        qubit: The index of the qubit where the gate is applied
    """
    RY(state, qubit, angles=(-math.pi / 2,))


def SZ(state, qubit: int, **params: Any) -> None:
    """
    Apply a square-root of Z.

    Args:
        state: An instance of CuStateVec
        qubit: The index of the qubit where the gate is applied
    """
    RZ(state, qubit, angles=(math.pi / 2,))


def SZdg(state, qubit: int, **params: Any) -> None:
    """
    Apply adjoint of the square-root of Z.

    Args:
        state: An instance of CuStateVec
        qubit: The index of the qubit where the gate is applied
    """
    RZ(state, qubit, angles=(-math.pi / 2,))


def H(state, qubit: int, **params: Any) -> None:
    """
    Apply Hadamard gate.

    Args:
        state: An instance of CuStateVec
        qubit: The index of the qubit where the gate is applied
    """
    matrix = (
        1
        / cp.sqrt(2)
        * cp.asarray(
            [
                1,
                1,
                1,
                -1,
            ],
            dtype=state.cp_type,
        )
    )
    _apply_one_qubit_matrix(state, qubit, matrix)


def F(state, qubit: int, **params: Any) -> None:
    """
    Apply face rotation of an octahedron #1 (X->Y->Z->X).

    Args:
        state: An instance of CuStateVec
        qubit: The index of the qubit where the gate is applied
    """
    RX(state, qubit, angles=(math.pi / 2,))
    RZ(state, qubit, angles=(math.pi / 2,))


def Fdg(state, qubit: int, **params: Any) -> None:
    """
    Apply adjoint of face rotation of an octahedron #1 (X<-Y<-Z<-X).

    Args:
        state: An instance of CuStateVec
        qubit: The index of the qubit where the gate is applied
    """
    RZ(state, qubit, angles=(-math.pi / 2,))
    RX(state, qubit, angles=(-math.pi / 2,))


def T(state, qubit: int, **params: Any) -> None:
    """
    Apply a T gate.

    Args:
        state: An instance of CuStateVec
        qubit: The index of the qubit where the gate is applied
    """
    RZ(state, qubit, angles=(math.pi / 4,))


def Tdg(state, qubit: int, **params: Any) -> None:
    """
    Apply adjoint of a T gate.

    Args:
        state: An instance of CuStateVec
        qubit: The index of the qubit where the gate is applied
    """
    RZ(state, qubit, angles=(-math.pi / 4,))
<|MERGE_RESOLUTION|>--- conflicted
+++ resolved
@@ -1,362 +1,358 @@
-# Copyright 2023 The PECOS Developers
-#
-# Licensed under the Apache License, Version 2.0 (the "License"); you may not use this file except in compliance with
-# the License.You may obtain a copy of the License at
-#
-#     https://www.apache.org/licenses/LICENSE-2.0
-#
-# Unless required by applicable law or agreed to in writing, software distributed under the License is distributed on an
-# "AS IS" BASIS, WITHOUT WARRANTIES OR CONDITIONS OF ANY KIND, either express or implied. See the License for the
-# specific language governing permissions and limitations under the License.
-
-import cmath
-import math
-from typing import Any
-
-import cupy as cp
-from cuquantum import custatevec as cusv
-
-
-def _apply_one_qubit_matrix(state, qubit: int, matrix: cp.ndarray) -> None:
-    """
-    Apply the matrix to the state.
-
-    Args:
-        state: An instance of CuStateVec
-        qubit: The index of the qubit where the gate is applied
-        matrix: The matrix to be applied
-    """
-    if qubit >= state.num_qubits or qubit < 0:
-        msg = f"Qubit {qubit} out of range."
-        raise ValueError(msg)
-    # CuStateVec uses smaller qubit index as least significant
-    target = state.num_qubits - 1 - qubit
-
-    cusv.apply_matrix(
-        handle=state.libhandle,
-<<<<<<< HEAD
-        sv=state.internal_vector.data.ptr,
-=======
-        sv=state.cupy_vector.data.ptr,
->>>>>>> 9450ba3b
-        sv_data_type=state.cuda_type,
-        n_index_bits=state.num_qubits,
-        matrix=matrix.data.ptr,
-        matrix_data_type=state.cuda_type,
-        layout=cusv.MatrixLayout.ROW,
-        adjoint=0,  # Don't use the adjoint
-        targets=[target],
-        n_targets=1,
-        controls=[],
-        control_bit_values=[],  # No value of control bit assigned
-        n_controls=0,
-        compute_type=state.compute_type,
-        extra_workspace=0,  # Let cuQuantum use the mempool we configured
-        extra_workspace_size_in_bytes=0,  # Let cuQuantum use the mempool we configured
-    )
-    state.stream.synchronize()
-
-
-def identity(state, qubit: int, **params: Any) -> None:
-    """
-    Identity gate.
-
-    Args:
-        state: An instance of CuStateVec
-        qubit: The index of the qubit where the gate is applied
-    """
-
-
-def X(state, qubit: int, **params: Any) -> None:
-    """
-    Pauli X gate.
-
-    Args:
-        state: An instance of CuStateVec
-        qubit: The index of the qubit where the gate is applied
-    """
-    matrix = cp.asarray(
-        [
-            0,
-            1,
-            1,
-            0,
-        ],
-        dtype=state.cp_type,
-    )
-    _apply_one_qubit_matrix(state, qubit, matrix)
-
-
-def Y(state, qubit: int, **params: Any) -> None:
-    """
-    Pauli Y gate.
-
-    Args:
-        state: An instance of CuStateVec
-        qubit: The index of the qubit where the gate is applied
-    """
-    matrix = cp.asarray(
-        [
-            0,
-            -1j,
-            1j,
-            0,
-        ],
-        dtype=state.cp_type,
-    )
-    _apply_one_qubit_matrix(state, qubit, matrix)
-
-
-def Z(state, qubit: int, **params: Any) -> None:
-    """
-    Pauli Z gate.
-
-    Args:
-        state: An instance of CuStateVec
-        qubit: The index of the qubit where the gate is applied
-    """
-    matrix = cp.asarray(
-        [
-            1,
-            0,
-            0,
-            -1,
-        ],
-        dtype=state.cp_type,
-    )
-    _apply_one_qubit_matrix(state, qubit, matrix)
-
-
-def RX(state, qubit: int, angles: tuple[float], **params: Any) -> None:
-    """
-    Apply an RX gate.
-
-    Args:
-        state: An instance of CuStateVec
-        qubit: The index of the qubit where the gate is applied
-        angles: A tuple containing a single angle in radians
-    """
-    if len(angles) != 1:
-        msg = "Gate must be given 1 angle parameter."
-        raise ValueError(msg)
-    theta = angles[0]
-
-    matrix = cp.asarray(
-        [
-            math.cos(theta / 2),
-            -1j * math.sin(theta / 2),
-            -1j * math.sin(theta / 2),
-            math.cos(theta / 2),
-        ],
-        dtype=state.cp_type,
-    )
-    _apply_one_qubit_matrix(state, qubit, matrix)
-
-
-def RY(state, qubit: int, angles: tuple[float], **params: Any) -> None:
-    """
-    Apply an RY gate.
-
-    Args:
-        state: An instance of CuStateVec
-        qubit: The index of the qubit where the gate is applied
-        angles: A tuple containing a single angle in radians
-    """
-    if len(angles) != 1:
-        msg = "Gate must be given 1 angle parameter."
-        raise ValueError(msg)
-    theta = angles[0]
-
-    matrix = cp.asarray(
-        [
-            math.cos(theta / 2),
-            -math.sin(theta / 2),
-            math.sin(theta / 2),
-            math.cos(theta / 2),
-        ],
-        dtype=state.cp_type,
-    )
-    _apply_one_qubit_matrix(state, qubit, matrix)
-
-
-def RZ(state, qubit: int, angles: tuple[float], **params: Any) -> None:
-    """
-    Apply an RZ gate.
-
-    Args:
-        state: An instance of CuStateVec
-        qubit: The index of the qubit where the gate is applied
-        angles: A tuple containing a single angle in radians
-    """
-    if len(angles) != 1:
-        msg = "Gate must be given 1 angle parameter."
-        raise ValueError(msg)
-    theta = angles[0]
-
-    matrix = cp.asarray(
-        [
-            cmath.exp(-1j * theta / 2),
-            0,
-            0,
-            cmath.exp(1j * theta / 2),
-        ],
-        dtype=state.cp_type,
-    )
-    _apply_one_qubit_matrix(state, qubit, matrix)
-
-
-def R1XY(state, qubit: int, angles: tuple[float, float], **params: Any) -> None:
-    """
-    Apply an R1XY gate.
-
-    Args:
-        state: An instance of CuStateVec
-        qubit: The index of the qubit where the gate is applied
-        angles: A tuple containing two angles in radians
-    """
-    if len(angles) != 2:
-        msg = "Gate must be given 2 angle parameters."
-        raise ValueError(msg)
-    theta = angles[0]
-    phi = angles[1]
-
-    # Gate is equal to RZ(phi-pi/2)*RY(theta)*RZ(-phi+pi/2)
-    RZ(state, qubit, angles=(-phi + math.pi / 2,))
-    RY(state, qubit, angles=(theta,))
-    RZ(state, qubit, angles=(phi - math.pi / 2,))
-
-
-def SX(state, qubit: int, **params: Any) -> None:
-    """
-    Apply a square-root of X.
-
-    Args:
-        state: An instance of CuStateVec
-        qubit: The index of the qubit where the gate is applied
-    """
-    RX(state, qubit, angles=(math.pi / 2,))
-
-
-def SXdg(state, qubit: int, **params: Any) -> None:
-    """
-    Apply adjoint of the square-root of X.
-
-    Args:
-        state: An instance of CuStateVec
-        qubit: The index of the qubit where the gate is applied
-    """
-    RX(state, qubit, angles=(-math.pi / 2,))
-
-
-def SY(state, qubit: int, **params: Any) -> None:
-    """
-    Apply a square-root of Y.
-
-    Args:
-        state: An instance of CuStateVec
-        qubit: The index of the qubit where the gate is applied
-    """
-    RY(state, qubit, angles=(math.pi / 2,))
-
-
-def SYdg(state, qubit: int, **params: Any) -> None:
-    """
-    Apply adjoint of the square-root of Y.
-
-    Args:
-        state: An instance of CuStateVec
-        qubit: The index of the qubit where the gate is applied
-    """
-    RY(state, qubit, angles=(-math.pi / 2,))
-
-
-def SZ(state, qubit: int, **params: Any) -> None:
-    """
-    Apply a square-root of Z.
-
-    Args:
-        state: An instance of CuStateVec
-        qubit: The index of the qubit where the gate is applied
-    """
-    RZ(state, qubit, angles=(math.pi / 2,))
-
-
-def SZdg(state, qubit: int, **params: Any) -> None:
-    """
-    Apply adjoint of the square-root of Z.
-
-    Args:
-        state: An instance of CuStateVec
-        qubit: The index of the qubit where the gate is applied
-    """
-    RZ(state, qubit, angles=(-math.pi / 2,))
-
-
-def H(state, qubit: int, **params: Any) -> None:
-    """
-    Apply Hadamard gate.
-
-    Args:
-        state: An instance of CuStateVec
-        qubit: The index of the qubit where the gate is applied
-    """
-    matrix = (
-        1
-        / cp.sqrt(2)
-        * cp.asarray(
-            [
-                1,
-                1,
-                1,
-                -1,
-            ],
-            dtype=state.cp_type,
-        )
-    )
-    _apply_one_qubit_matrix(state, qubit, matrix)
-
-
-def F(state, qubit: int, **params: Any) -> None:
-    """
-    Apply face rotation of an octahedron #1 (X->Y->Z->X).
-
-    Args:
-        state: An instance of CuStateVec
-        qubit: The index of the qubit where the gate is applied
-    """
-    RX(state, qubit, angles=(math.pi / 2,))
-    RZ(state, qubit, angles=(math.pi / 2,))
-
-
-def Fdg(state, qubit: int, **params: Any) -> None:
-    """
-    Apply adjoint of face rotation of an octahedron #1 (X<-Y<-Z<-X).
-
-    Args:
-        state: An instance of CuStateVec
-        qubit: The index of the qubit where the gate is applied
-    """
-    RZ(state, qubit, angles=(-math.pi / 2,))
-    RX(state, qubit, angles=(-math.pi / 2,))
-
-
-def T(state, qubit: int, **params: Any) -> None:
-    """
-    Apply a T gate.
-
-    Args:
-        state: An instance of CuStateVec
-        qubit: The index of the qubit where the gate is applied
-    """
-    RZ(state, qubit, angles=(math.pi / 4,))
-
-
-def Tdg(state, qubit: int, **params: Any) -> None:
-    """
-    Apply adjoint of a T gate.
-
-    Args:
-        state: An instance of CuStateVec
-        qubit: The index of the qubit where the gate is applied
-    """
-    RZ(state, qubit, angles=(-math.pi / 4,))
+# Copyright 2023 The PECOS Developers
+#
+# Licensed under the Apache License, Version 2.0 (the "License"); you may not use this file except in compliance with
+# the License.You may obtain a copy of the License at
+#
+#     https://www.apache.org/licenses/LICENSE-2.0
+#
+# Unless required by applicable law or agreed to in writing, software distributed under the License is distributed on an
+# "AS IS" BASIS, WITHOUT WARRANTIES OR CONDITIONS OF ANY KIND, either express or implied. See the License for the
+# specific language governing permissions and limitations under the License.
+
+import cmath
+import math
+from typing import Any
+
+import cupy as cp
+from cuquantum import custatevec as cusv
+
+
+def _apply_one_qubit_matrix(state, qubit: int, matrix: cp.ndarray) -> None:
+    """
+    Apply the matrix to the state.
+
+    Args:
+        state: An instance of CuStateVec
+        qubit: The index of the qubit where the gate is applied
+        matrix: The matrix to be applied
+    """
+    if qubit >= state.num_qubits or qubit < 0:
+        msg = f"Qubit {qubit} out of range."
+        raise ValueError(msg)
+    # CuStateVec uses smaller qubit index as least significant
+    target = state.num_qubits - 1 - qubit
+
+    cusv.apply_matrix(
+        handle=state.libhandle,
+        sv=state.cupy_vector.data.ptr,
+        sv_data_type=state.cuda_type,
+        n_index_bits=state.num_qubits,
+        matrix=matrix.data.ptr,
+        matrix_data_type=state.cuda_type,
+        layout=cusv.MatrixLayout.ROW,
+        adjoint=0,  # Don't use the adjoint
+        targets=[target],
+        n_targets=1,
+        controls=[],
+        control_bit_values=[],  # No value of control bit assigned
+        n_controls=0,
+        compute_type=state.compute_type,
+        extra_workspace=0,  # Let cuQuantum use the mempool we configured
+        extra_workspace_size_in_bytes=0,  # Let cuQuantum use the mempool we configured
+    )
+    state.stream.synchronize()
+
+
+def identity(state, qubit: int, **params: Any) -> None:
+    """
+    Identity gate.
+
+    Args:
+        state: An instance of CuStateVec
+        qubit: The index of the qubit where the gate is applied
+    """
+
+
+def X(state, qubit: int, **params: Any) -> None:
+    """
+    Pauli X gate.
+
+    Args:
+        state: An instance of CuStateVec
+        qubit: The index of the qubit where the gate is applied
+    """
+    matrix = cp.asarray(
+        [
+            0,
+            1,
+            1,
+            0,
+        ],
+        dtype=state.cp_type,
+    )
+    _apply_one_qubit_matrix(state, qubit, matrix)
+
+
+def Y(state, qubit: int, **params: Any) -> None:
+    """
+    Pauli Y gate.
+
+    Args:
+        state: An instance of CuStateVec
+        qubit: The index of the qubit where the gate is applied
+    """
+    matrix = cp.asarray(
+        [
+            0,
+            -1j,
+            1j,
+            0,
+        ],
+        dtype=state.cp_type,
+    )
+    _apply_one_qubit_matrix(state, qubit, matrix)
+
+
+def Z(state, qubit: int, **params: Any) -> None:
+    """
+    Pauli Z gate.
+
+    Args:
+        state: An instance of CuStateVec
+        qubit: The index of the qubit where the gate is applied
+    """
+    matrix = cp.asarray(
+        [
+            1,
+            0,
+            0,
+            -1,
+        ],
+        dtype=state.cp_type,
+    )
+    _apply_one_qubit_matrix(state, qubit, matrix)
+
+
+def RX(state, qubit: int, angles: tuple[float], **params: Any) -> None:
+    """
+    Apply an RX gate.
+
+    Args:
+        state: An instance of CuStateVec
+        qubit: The index of the qubit where the gate is applied
+        angles: A tuple containing a single angle in radians
+    """
+    if len(angles) != 1:
+        msg = "Gate must be given 1 angle parameter."
+        raise ValueError(msg)
+    theta = angles[0]
+
+    matrix = cp.asarray(
+        [
+            math.cos(theta / 2),
+            -1j * math.sin(theta / 2),
+            -1j * math.sin(theta / 2),
+            math.cos(theta / 2),
+        ],
+        dtype=state.cp_type,
+    )
+    _apply_one_qubit_matrix(state, qubit, matrix)
+
+
+def RY(state, qubit: int, angles: tuple[float], **params: Any) -> None:
+    """
+    Apply an RY gate.
+
+    Args:
+        state: An instance of CuStateVec
+        qubit: The index of the qubit where the gate is applied
+        angles: A tuple containing a single angle in radians
+    """
+    if len(angles) != 1:
+        msg = "Gate must be given 1 angle parameter."
+        raise ValueError(msg)
+    theta = angles[0]
+
+    matrix = cp.asarray(
+        [
+            math.cos(theta / 2),
+            -math.sin(theta / 2),
+            math.sin(theta / 2),
+            math.cos(theta / 2),
+        ],
+        dtype=state.cp_type,
+    )
+    _apply_one_qubit_matrix(state, qubit, matrix)
+
+
+def RZ(state, qubit: int, angles: tuple[float], **params: Any) -> None:
+    """
+    Apply an RZ gate.
+
+    Args:
+        state: An instance of CuStateVec
+        qubit: The index of the qubit where the gate is applied
+        angles: A tuple containing a single angle in radians
+    """
+    if len(angles) != 1:
+        msg = "Gate must be given 1 angle parameter."
+        raise ValueError(msg)
+    theta = angles[0]
+
+    matrix = cp.asarray(
+        [
+            cmath.exp(-1j * theta / 2),
+            0,
+            0,
+            cmath.exp(1j * theta / 2),
+        ],
+        dtype=state.cp_type,
+    )
+    _apply_one_qubit_matrix(state, qubit, matrix)
+
+
+def R1XY(state, qubit: int, angles: tuple[float, float], **params: Any) -> None:
+    """
+    Apply an R1XY gate.
+
+    Args:
+        state: An instance of CuStateVec
+        qubit: The index of the qubit where the gate is applied
+        angles: A tuple containing two angles in radians
+    """
+    if len(angles) != 2:
+        msg = "Gate must be given 2 angle parameters."
+        raise ValueError(msg)
+    theta = angles[0]
+    phi = angles[1]
+
+    # Gate is equal to RZ(phi-pi/2)*RY(theta)*RZ(-phi+pi/2)
+    RZ(state, qubit, angles=(-phi + math.pi / 2,))
+    RY(state, qubit, angles=(theta,))
+    RZ(state, qubit, angles=(phi - math.pi / 2,))
+
+
+def SX(state, qubit: int, **params: Any) -> None:
+    """
+    Apply a square-root of X.
+
+    Args:
+        state: An instance of CuStateVec
+        qubit: The index of the qubit where the gate is applied
+    """
+    RX(state, qubit, angles=(math.pi / 2,))
+
+
+def SXdg(state, qubit: int, **params: Any) -> None:
+    """
+    Apply adjoint of the square-root of X.
+
+    Args:
+        state: An instance of CuStateVec
+        qubit: The index of the qubit where the gate is applied
+    """
+    RX(state, qubit, angles=(-math.pi / 2,))
+
+
+def SY(state, qubit: int, **params: Any) -> None:
+    """
+    Apply a square-root of Y.
+
+    Args:
+        state: An instance of CuStateVec
+        qubit: The index of the qubit where the gate is applied
+    """
+    RY(state, qubit, angles=(math.pi / 2,))
+
+
+def SYdg(state, qubit: int, **params: Any) -> None:
+    """
+    Apply adjoint of the square-root of Y.
+
+    Args:
+        state: An instance of CuStateVec
+        qubit: The index of the qubit where the gate is applied
+    """
+    RY(state, qubit, angles=(-math.pi / 2,))
+
+
+def SZ(state, qubit: int, **params: Any) -> None:
+    """
+    Apply a square-root of Z.
+
+    Args:
+        state: An instance of CuStateVec
+        qubit: The index of the qubit where the gate is applied
+    """
+    RZ(state, qubit, angles=(math.pi / 2,))
+
+
+def SZdg(state, qubit: int, **params: Any) -> None:
+    """
+    Apply adjoint of the square-root of Z.
+
+    Args:
+        state: An instance of CuStateVec
+        qubit: The index of the qubit where the gate is applied
+    """
+    RZ(state, qubit, angles=(-math.pi / 2,))
+
+
+def H(state, qubit: int, **params: Any) -> None:
+    """
+    Apply Hadamard gate.
+
+    Args:
+        state: An instance of CuStateVec
+        qubit: The index of the qubit where the gate is applied
+    """
+    matrix = (
+        1
+        / cp.sqrt(2)
+        * cp.asarray(
+            [
+                1,
+                1,
+                1,
+                -1,
+            ],
+            dtype=state.cp_type,
+        )
+    )
+    _apply_one_qubit_matrix(state, qubit, matrix)
+
+
+def F(state, qubit: int, **params: Any) -> None:
+    """
+    Apply face rotation of an octahedron #1 (X->Y->Z->X).
+
+    Args:
+        state: An instance of CuStateVec
+        qubit: The index of the qubit where the gate is applied
+    """
+    RX(state, qubit, angles=(math.pi / 2,))
+    RZ(state, qubit, angles=(math.pi / 2,))
+
+
+def Fdg(state, qubit: int, **params: Any) -> None:
+    """
+    Apply adjoint of face rotation of an octahedron #1 (X<-Y<-Z<-X).
+
+    Args:
+        state: An instance of CuStateVec
+        qubit: The index of the qubit where the gate is applied
+    """
+    RZ(state, qubit, angles=(-math.pi / 2,))
+    RX(state, qubit, angles=(-math.pi / 2,))
+
+
+def T(state, qubit: int, **params: Any) -> None:
+    """
+    Apply a T gate.
+
+    Args:
+        state: An instance of CuStateVec
+        qubit: The index of the qubit where the gate is applied
+    """
+    RZ(state, qubit, angles=(math.pi / 4,))
+
+
+def Tdg(state, qubit: int, **params: Any) -> None:
+    """
+    Apply adjoint of a T gate.
+
+    Args:
+        state: An instance of CuStateVec
+        qubit: The index of the qubit where the gate is applied
+    """
+    RZ(state, qubit, angles=(-math.pi / 4,))