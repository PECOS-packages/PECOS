# Copyright 2023 The PECOS Developers
#
# Licensed under the Apache License, Version 2.0 (the "License"); you may not use this file except in compliance with
# the License.You may obtain a copy of the License at
#
#     https://www.apache.org/licenses/LICENSE-2.0
#
# Unless required by applicable law or agreed to in writing, software distributed under the License is distributed on an
# "AS IS" BASIS, WITHOUT WARRANTIES OR CONDITIONS OF ANY KIND, either express or implied. See the License for the
# specific language governing permissions and limitations under the License.

import cmath
import math
from typing import Any

import cupy as cp
from cuquantum import custatevec as cusv


def _apply_controlled_matrix(state, control: int, target: int, matrix: cp.ndarray) -> None:
    """
    Apply the matrix to the state. This should be faster for controlled gates.

    Args:
        state: An instance of CuStateVec
        control: The index of the qubit that acts as the control
        target: The index of the qubit that acts as the target
        matrix: The matrix to be applied
    """
    if control >= state.num_qubits or control < 0:
        msg = f"Qubit {control} out of range."
        raise ValueError(msg)
    if target >= state.num_qubits or target < 0:
        msg = f"Qubit {target} out of range."
        raise ValueError(msg)
    # CuStateVec uses smaller qubit index as least significant
    control = state.num_qubits - 1 - control
    target = state.num_qubits - 1 - target

    cusv.apply_matrix(
        handle=state.libhandle,
<<<<<<< HEAD
        sv=state.internal_vector.data.ptr,
=======
        sv=state.cupy_vector.data.ptr,
>>>>>>> 9450ba3b
        sv_data_type=state.cuda_type,
        n_index_bits=state.num_qubits,
        matrix=matrix.data.ptr,
        matrix_data_type=state.cuda_type,
        layout=cusv.MatrixLayout.ROW,
        adjoint=0,  # Don't use the adjoint
        targets=[target],
        n_targets=1,
        controls=[control],
        control_bit_values=[],  # No value of control bit assigned
        n_controls=1,
        compute_type=state.compute_type,
        extra_workspace=0,  # Let cuQuantum use the mempool we configured
        extra_workspace_size_in_bytes=0,  # Let cuQuantum use the mempool we configured
    )
    state.stream.synchronize()


def CX(state, qubits: tuple[int, int], **params: Any) -> None:
    """
    Apply controlled X gate.

    Args:
        state: An instance of CuStateVec
        qubits: A tuple with the index of the qubits where the gate is applied
            The one at `qubits[0]` is the control qubit.
    """
    matrix = cp.asarray(
        [
            0,
            1,
            1,
            0,
        ],
        dtype=state.cp_type,
    )
    _apply_controlled_matrix(state, qubits[0], qubits[1], matrix)


def CY(state, qubits: tuple[int, int], **params: Any) -> None:
    """
    Apply controlled Y gate.

    Args:
        state: An instance of CuStateVec
        qubits: A tuple with the index of the qubits where the gate is applied
            The one at `qubits[0]` is the control qubit.
    """
    matrix = cp.asarray(
        [
            0,
            -1j,
            1j,
            0,
        ],
        dtype=state.cp_type,
    )
    _apply_controlled_matrix(state, qubits[0], qubits[1], matrix)


def CZ(state, qubits: tuple[int, int], **params: Any) -> None:
    """
    Apply controlled Z gate.

    Args:
        state: An instance of CuStateVec
        qubits: A tuple with the index of the qubits where the gate is applied
            The one at `qubits[0]` is the control qubit.
    """
    matrix = cp.asarray(
        [
            1,
            0,
            0,
            -1,
        ],
        dtype=state.cp_type,
    )
    _apply_controlled_matrix(state, qubits[0], qubits[1], matrix)


def _apply_two_qubit_matrix(state, qubits: tuple[int, int], matrix: cp.ndarray) -> None:
    """
    Apply the matrix to the state.

    Args:
        state: An instance of CuStateVec
        qubit: The index of the qubit where the gate is applied
        matrix: The matrix to be applied
    """
    if qubits[0] >= state.num_qubits or qubits[0] < 0:
        msg = f"Qubit {qubits[0]} out of range."
        raise ValueError(msg)
    if qubits[1] >= state.num_qubits or qubits[1] < 0:
        msg = f"Qubit {qubits[1]} out of range."
        raise ValueError(msg)
    # CuStateVec uses smaller qubit index as least significant
    q0 = state.num_qubits - 1 - qubits[0]
    q1 = state.num_qubits - 1 - qubits[1]

    cusv.apply_matrix(
        handle=state.libhandle,
<<<<<<< HEAD
        sv=state.internal_vector.data.ptr,
=======
        sv=state.cupy_vector.data.ptr,
>>>>>>> 9450ba3b
        sv_data_type=state.cuda_type,
        n_index_bits=state.num_qubits,
        matrix=matrix.data.ptr,
        matrix_data_type=state.cuda_type,
        layout=cusv.MatrixLayout.ROW,
        adjoint=0,  # Don't use the adjoint
        targets=[q0, q1],
        n_targets=2,
        controls=[],
        control_bit_values=[],  # No value of control bit assigned
        n_controls=0,
        compute_type=state.compute_type,
        extra_workspace=0,  # Let cuQuantum use the mempool we configured
        extra_workspace_size_in_bytes=0,  # Let cuQuantum use the mempool we configured
    )
    state.stream.synchronize()


def RXX(state, qubits: tuple[int, int], angles: tuple[float], **params: Any) -> None:
    """
    Apply a rotation about XX.

    Args:
        state: An instance of CuStateVec
        qubits: A tuple with the index of the qubits where the gate is applied
        angles: A tuple containing a single angle in radians
    """
    if len(angles) != 1:
        msg = "Gate must be given 1 angle parameter."
        raise ValueError(msg)
    theta = angles[0]

    matrix = cp.asarray(
        [
            math.cos(theta / 2),
            0,
            0,
            -1j * math.sin(theta / 2),
            0,
            math.cos(theta / 2),
            -1j * math.sin(theta / 2),
            0,
            0,
            -1j * math.sin(theta / 2),
            math.cos(theta / 2),
            0,
            -1j * math.sin(theta / 2),
            0,
            0,
            math.cos(theta / 2),
        ],
        dtype=state.cp_type,
    )
    _apply_two_qubit_matrix(state, qubits, matrix)


def RYY(state, qubits: tuple[int, int], angles: tuple[float], **params: Any) -> None:
    """
    Apply a rotation about YY.

    Args:
        state: An instance of CuStateVec
        qubits: A tuple with the index of the qubits where the gate is applied
        angles: A tuple containing a single angle in radians
    """
    if len(angles) != 1:
        msg = "Gate must be given 1 angle parameter."
        raise ValueError(msg)
    theta = angles[0]

    matrix = cp.asarray(
        [
            math.cos(theta / 2),
            0,
            0,
            1j * math.sin(theta / 2),
            0,
            math.cos(theta / 2),
            -1j * math.sin(theta / 2),
            0,
            0,
            -1j * math.sin(theta / 2),
            math.cos(theta / 2),
            0,
            1j * math.sin(theta / 2),
            0,
            0,
            math.cos(theta / 2),
        ],
        dtype=state.cp_type,
    )
    _apply_two_qubit_matrix(state, qubits, matrix)


def RZZ(state, qubits: tuple[int, int], angles: tuple[float], **params: Any) -> None:
    """
    Apply a rotation about ZZ.

    Args:
        state: An instance of CuStateVec
        qubits: A tuple with the index of the qubits where the gate is applied
        angles: A tuple containing a single angle in radians
    """
    if len(angles) != 1:
        msg = "Gate must be given 1 angle parameter."
        raise ValueError(msg)
    theta = angles[0]

    matrix = cp.asarray(
        [
            cmath.exp(-1j * theta / 2),
            0,
            0,
            0,
            0,
            cmath.exp(1j * theta / 2),
            0,
            0,
            0,
            0,
            cmath.exp(1j * theta / 2),
            0,
            0,
            0,
            0,
            cmath.exp(-1j * theta / 2),
        ],
        dtype=state.cp_type,
    )
    _apply_two_qubit_matrix(state, qubits, matrix)


def R2XXYYZZ(state, qubits: tuple[int, int], angles: tuple[float, float, float], **params: Any) -> None:
    """
    Apply RXX*RYY*RZZ.

    Args:
        state: An instance of CuStateVec
        qubits: A tuple with the index of the qubits where the gate is applied
        angles: A tuple containing three angles in radians, for XX, YY and ZZ, in that order
    """
    if len(angles) != 3:
        msg = "Gate must be given 3 angle parameters."
        raise ValueError(msg)

    RXX(state, qubits, (angles[0],))
    RYY(state, qubits, (angles[1],))
    RZZ(state, qubits, (angles[2],))


def SXX(state, qubits: tuple[int, int], **params: Any) -> None:
    """
    Apply a square root of XX gate.

    Args:
        state: An instance of CuStateVec
        qubits: A tuple with the index of the qubits where the gate is applied
    """
    RXX(state, qubits, angles=(math.pi / 2,))


def SXXdg(state, qubits: tuple[int, int], **params: Any) -> None:
    """
    Apply adjoint of a square root of XX gate.

    Args:
        state: An instance of CuStateVec
        qubits: A tuple with the index of the qubits where the gate is applied
    """
    RXX(state, qubits, angles=(-math.pi / 2,))


def SYY(state, qubits: tuple[int, int], **params: Any) -> None:
    """
    Apply a square root of YY gate.

    Args:
        state: An instance of CuStateVec
        qubits: A tuple with the index of the qubits where the gate is applied
    """
    RYY(state, qubits, angles=(math.pi / 2,))


def SYYdg(state, qubits: tuple[int, int], **params: Any) -> None:
    """
    Apply adjoint of a square root of YY gate.

    Args:
        state: An instance of CuStateVec
        qubits: A tuple with the index of the qubits where the gate is applied
    """
    RYY(state, qubits, angles=(-math.pi / 2,))


def SZZ(state, qubits: tuple[int, int], **params: Any) -> None:
    """
    Apply a square root of ZZ gate.

    Args:
        state: An instance of CuStateVec
        qubits: A tuple with the index of the qubits where the gate is applied
    """
    RZZ(state, qubits, angles=(math.pi / 2,))


def SZZdg(state, qubits: tuple[int, int], **params: Any) -> None:
    """
    Apply adjoint of a square root of ZZ gate.

    Args:
        state: An instance of CuStateVec
        qubits: A tuple with the index of the qubits where the gate is applied
    """
    RZZ(state, qubits, angles=(-math.pi / 2,))


def SWAP(state, qubits: tuple[int, int], **params: Any) -> None:
    """
    Apply a SWAP gate.

    Args:
        state: An instance of CuStateVec
        qubits: A tuple with the index of the qubits where the gate is applied
    """
    if qubits[0] >= state.num_qubits or qubits[0] < 0:
        msg = f"Qubit {qubits[0]} out of range."
        raise ValueError(msg)
    if qubits[1] >= state.num_qubits or qubits[1] < 0:
        msg = f"Qubit {qubits[1]} out of range."
        raise ValueError(msg)
    # CuStateVec uses smaller qubit index as least significant
    q0 = state.num_qubits - 1 - qubits[0]
    q1 = state.num_qubits - 1 - qubits[1]

    # Possibly faster since it may just be an internal qubit relabelling or sv reshape
    cusv.apply_generalized_permutation_matrix(
        handle=state.libhandle,
<<<<<<< HEAD
        sv=state.internal_vector.data.ptr,
=======
        sv=state.cupy_vector.data.ptr,
>>>>>>> 9450ba3b
        sv_data_type=state.cuda_type,
        n_index_bits=state.num_qubits,
        permutation=[0, 2, 1, 3],  # Leave |00> and |11> where they are, swap the other two
        diagonals=0,  # Don't apply a diagonal gate
        diagonals_data_type=state.cuda_type,
        adjoint=0,  # Don't use the adjoint
        targets=[q0, q1],
        n_targets=2,
        controls=[],
        control_bit_values=[],  # No value of control bit assigned
        n_controls=0,
        extra_workspace=0,  # Let cuQuantum use the mempool we configured
        extra_workspace_size_in_bytes=0,  # Let cuQuantum use the mempool we configured
    )
    state.stream.synchronize()
<|MERGE_RESOLUTION|>--- conflicted
+++ resolved
@@ -1,410 +1,398 @@
-# Copyright 2023 The PECOS Developers
-#
-# Licensed under the Apache License, Version 2.0 (the "License"); you may not use this file except in compliance with
-# the License.You may obtain a copy of the License at
-#
-#     https://www.apache.org/licenses/LICENSE-2.0
-#
-# Unless required by applicable law or agreed to in writing, software distributed under the License is distributed on an
-# "AS IS" BASIS, WITHOUT WARRANTIES OR CONDITIONS OF ANY KIND, either express or implied. See the License for the
-# specific language governing permissions and limitations under the License.
-
-import cmath
-import math
-from typing import Any
-
-import cupy as cp
-from cuquantum import custatevec as cusv
-
-
-def _apply_controlled_matrix(state, control: int, target: int, matrix: cp.ndarray) -> None:
-    """
-    Apply the matrix to the state. This should be faster for controlled gates.
-
-    Args:
-        state: An instance of CuStateVec
-        control: The index of the qubit that acts as the control
-        target: The index of the qubit that acts as the target
-        matrix: The matrix to be applied
-    """
-    if control >= state.num_qubits or control < 0:
-        msg = f"Qubit {control} out of range."
-        raise ValueError(msg)
-    if target >= state.num_qubits or target < 0:
-        msg = f"Qubit {target} out of range."
-        raise ValueError(msg)
-    # CuStateVec uses smaller qubit index as least significant
-    control = state.num_qubits - 1 - control
-    target = state.num_qubits - 1 - target
-
-    cusv.apply_matrix(
-        handle=state.libhandle,
-<<<<<<< HEAD
-        sv=state.internal_vector.data.ptr,
-=======
-        sv=state.cupy_vector.data.ptr,
->>>>>>> 9450ba3b
-        sv_data_type=state.cuda_type,
-        n_index_bits=state.num_qubits,
-        matrix=matrix.data.ptr,
-        matrix_data_type=state.cuda_type,
-        layout=cusv.MatrixLayout.ROW,
-        adjoint=0,  # Don't use the adjoint
-        targets=[target],
-        n_targets=1,
-        controls=[control],
-        control_bit_values=[],  # No value of control bit assigned
-        n_controls=1,
-        compute_type=state.compute_type,
-        extra_workspace=0,  # Let cuQuantum use the mempool we configured
-        extra_workspace_size_in_bytes=0,  # Let cuQuantum use the mempool we configured
-    )
-    state.stream.synchronize()
-
-
-def CX(state, qubits: tuple[int, int], **params: Any) -> None:
-    """
-    Apply controlled X gate.
-
-    Args:
-        state: An instance of CuStateVec
-        qubits: A tuple with the index of the qubits where the gate is applied
-            The one at `qubits[0]` is the control qubit.
-    """
-    matrix = cp.asarray(
-        [
-            0,
-            1,
-            1,
-            0,
-        ],
-        dtype=state.cp_type,
-    )
-    _apply_controlled_matrix(state, qubits[0], qubits[1], matrix)
-
-
-def CY(state, qubits: tuple[int, int], **params: Any) -> None:
-    """
-    Apply controlled Y gate.
-
-    Args:
-        state: An instance of CuStateVec
-        qubits: A tuple with the index of the qubits where the gate is applied
-            The one at `qubits[0]` is the control qubit.
-    """
-    matrix = cp.asarray(
-        [
-            0,
-            -1j,
-            1j,
-            0,
-        ],
-        dtype=state.cp_type,
-    )
-    _apply_controlled_matrix(state, qubits[0], qubits[1], matrix)
-
-
-def CZ(state, qubits: tuple[int, int], **params: Any) -> None:
-    """
-    Apply controlled Z gate.
-
-    Args:
-        state: An instance of CuStateVec
-        qubits: A tuple with the index of the qubits where the gate is applied
-            The one at `qubits[0]` is the control qubit.
-    """
-    matrix = cp.asarray(
-        [
-            1,
-            0,
-            0,
-            -1,
-        ],
-        dtype=state.cp_type,
-    )
-    _apply_controlled_matrix(state, qubits[0], qubits[1], matrix)
-
-
-def _apply_two_qubit_matrix(state, qubits: tuple[int, int], matrix: cp.ndarray) -> None:
-    """
-    Apply the matrix to the state.
-
-    Args:
-        state: An instance of CuStateVec
-        qubit: The index of the qubit where the gate is applied
-        matrix: The matrix to be applied
-    """
-    if qubits[0] >= state.num_qubits or qubits[0] < 0:
-        msg = f"Qubit {qubits[0]} out of range."
-        raise ValueError(msg)
-    if qubits[1] >= state.num_qubits or qubits[1] < 0:
-        msg = f"Qubit {qubits[1]} out of range."
-        raise ValueError(msg)
-    # CuStateVec uses smaller qubit index as least significant
-    q0 = state.num_qubits - 1 - qubits[0]
-    q1 = state.num_qubits - 1 - qubits[1]
-
-    cusv.apply_matrix(
-        handle=state.libhandle,
-<<<<<<< HEAD
-        sv=state.internal_vector.data.ptr,
-=======
-        sv=state.cupy_vector.data.ptr,
->>>>>>> 9450ba3b
-        sv_data_type=state.cuda_type,
-        n_index_bits=state.num_qubits,
-        matrix=matrix.data.ptr,
-        matrix_data_type=state.cuda_type,
-        layout=cusv.MatrixLayout.ROW,
-        adjoint=0,  # Don't use the adjoint
-        targets=[q0, q1],
-        n_targets=2,
-        controls=[],
-        control_bit_values=[],  # No value of control bit assigned
-        n_controls=0,
-        compute_type=state.compute_type,
-        extra_workspace=0,  # Let cuQuantum use the mempool we configured
-        extra_workspace_size_in_bytes=0,  # Let cuQuantum use the mempool we configured
-    )
-    state.stream.synchronize()
-
-
-def RXX(state, qubits: tuple[int, int], angles: tuple[float], **params: Any) -> None:
-    """
-    Apply a rotation about XX.
-
-    Args:
-        state: An instance of CuStateVec
-        qubits: A tuple with the index of the qubits where the gate is applied
-        angles: A tuple containing a single angle in radians
-    """
-    if len(angles) != 1:
-        msg = "Gate must be given 1 angle parameter."
-        raise ValueError(msg)
-    theta = angles[0]
-
-    matrix = cp.asarray(
-        [
-            math.cos(theta / 2),
-            0,
-            0,
-            -1j * math.sin(theta / 2),
-            0,
-            math.cos(theta / 2),
-            -1j * math.sin(theta / 2),
-            0,
-            0,
-            -1j * math.sin(theta / 2),
-            math.cos(theta / 2),
-            0,
-            -1j * math.sin(theta / 2),
-            0,
-            0,
-            math.cos(theta / 2),
-        ],
-        dtype=state.cp_type,
-    )
-    _apply_two_qubit_matrix(state, qubits, matrix)
-
-
-def RYY(state, qubits: tuple[int, int], angles: tuple[float], **params: Any) -> None:
-    """
-    Apply a rotation about YY.
-
-    Args:
-        state: An instance of CuStateVec
-        qubits: A tuple with the index of the qubits where the gate is applied
-        angles: A tuple containing a single angle in radians
-    """
-    if len(angles) != 1:
-        msg = "Gate must be given 1 angle parameter."
-        raise ValueError(msg)
-    theta = angles[0]
-
-    matrix = cp.asarray(
-        [
-            math.cos(theta / 2),
-            0,
-            0,
-            1j * math.sin(theta / 2),
-            0,
-            math.cos(theta / 2),
-            -1j * math.sin(theta / 2),
-            0,
-            0,
-            -1j * math.sin(theta / 2),
-            math.cos(theta / 2),
-            0,
-            1j * math.sin(theta / 2),
-            0,
-            0,
-            math.cos(theta / 2),
-        ],
-        dtype=state.cp_type,
-    )
-    _apply_two_qubit_matrix(state, qubits, matrix)
-
-
-def RZZ(state, qubits: tuple[int, int], angles: tuple[float], **params: Any) -> None:
-    """
-    Apply a rotation about ZZ.
-
-    Args:
-        state: An instance of CuStateVec
-        qubits: A tuple with the index of the qubits where the gate is applied
-        angles: A tuple containing a single angle in radians
-    """
-    if len(angles) != 1:
-        msg = "Gate must be given 1 angle parameter."
-        raise ValueError(msg)
-    theta = angles[0]
-
-    matrix = cp.asarray(
-        [
-            cmath.exp(-1j * theta / 2),
-            0,
-            0,
-            0,
-            0,
-            cmath.exp(1j * theta / 2),
-            0,
-            0,
-            0,
-            0,
-            cmath.exp(1j * theta / 2),
-            0,
-            0,
-            0,
-            0,
-            cmath.exp(-1j * theta / 2),
-        ],
-        dtype=state.cp_type,
-    )
-    _apply_two_qubit_matrix(state, qubits, matrix)
-
-
-def R2XXYYZZ(state, qubits: tuple[int, int], angles: tuple[float, float, float], **params: Any) -> None:
-    """
-    Apply RXX*RYY*RZZ.
-
-    Args:
-        state: An instance of CuStateVec
-        qubits: A tuple with the index of the qubits where the gate is applied
-        angles: A tuple containing three angles in radians, for XX, YY and ZZ, in that order
-    """
-    if len(angles) != 3:
-        msg = "Gate must be given 3 angle parameters."
-        raise ValueError(msg)
-
-    RXX(state, qubits, (angles[0],))
-    RYY(state, qubits, (angles[1],))
-    RZZ(state, qubits, (angles[2],))
-
-
-def SXX(state, qubits: tuple[int, int], **params: Any) -> None:
-    """
-    Apply a square root of XX gate.
-
-    Args:
-        state: An instance of CuStateVec
-        qubits: A tuple with the index of the qubits where the gate is applied
-    """
-    RXX(state, qubits, angles=(math.pi / 2,))
-
-
-def SXXdg(state, qubits: tuple[int, int], **params: Any) -> None:
-    """
-    Apply adjoint of a square root of XX gate.
-
-    Args:
-        state: An instance of CuStateVec
-        qubits: A tuple with the index of the qubits where the gate is applied
-    """
-    RXX(state, qubits, angles=(-math.pi / 2,))
-
-
-def SYY(state, qubits: tuple[int, int], **params: Any) -> None:
-    """
-    Apply a square root of YY gate.
-
-    Args:
-        state: An instance of CuStateVec
-        qubits: A tuple with the index of the qubits where the gate is applied
-    """
-    RYY(state, qubits, angles=(math.pi / 2,))
-
-
-def SYYdg(state, qubits: tuple[int, int], **params: Any) -> None:
-    """
-    Apply adjoint of a square root of YY gate.
-
-    Args:
-        state: An instance of CuStateVec
-        qubits: A tuple with the index of the qubits where the gate is applied
-    """
-    RYY(state, qubits, angles=(-math.pi / 2,))
-
-
-def SZZ(state, qubits: tuple[int, int], **params: Any) -> None:
-    """
-    Apply a square root of ZZ gate.
-
-    Args:
-        state: An instance of CuStateVec
-        qubits: A tuple with the index of the qubits where the gate is applied
-    """
-    RZZ(state, qubits, angles=(math.pi / 2,))
-
-
-def SZZdg(state, qubits: tuple[int, int], **params: Any) -> None:
-    """
-    Apply adjoint of a square root of ZZ gate.
-
-    Args:
-        state: An instance of CuStateVec
-        qubits: A tuple with the index of the qubits where the gate is applied
-    """
-    RZZ(state, qubits, angles=(-math.pi / 2,))
-
-
-def SWAP(state, qubits: tuple[int, int], **params: Any) -> None:
-    """
-    Apply a SWAP gate.
-
-    Args:
-        state: An instance of CuStateVec
-        qubits: A tuple with the index of the qubits where the gate is applied
-    """
-    if qubits[0] >= state.num_qubits or qubits[0] < 0:
-        msg = f"Qubit {qubits[0]} out of range."
-        raise ValueError(msg)
-    if qubits[1] >= state.num_qubits or qubits[1] < 0:
-        msg = f"Qubit {qubits[1]} out of range."
-        raise ValueError(msg)
-    # CuStateVec uses smaller qubit index as least significant
-    q0 = state.num_qubits - 1 - qubits[0]
-    q1 = state.num_qubits - 1 - qubits[1]
-
-    # Possibly faster since it may just be an internal qubit relabelling or sv reshape
-    cusv.apply_generalized_permutation_matrix(
-        handle=state.libhandle,
-<<<<<<< HEAD
-        sv=state.internal_vector.data.ptr,
-=======
-        sv=state.cupy_vector.data.ptr,
->>>>>>> 9450ba3b
-        sv_data_type=state.cuda_type,
-        n_index_bits=state.num_qubits,
-        permutation=[0, 2, 1, 3],  # Leave |00> and |11> where they are, swap the other two
-        diagonals=0,  # Don't apply a diagonal gate
-        diagonals_data_type=state.cuda_type,
-        adjoint=0,  # Don't use the adjoint
-        targets=[q0, q1],
-        n_targets=2,
-        controls=[],
-        control_bit_values=[],  # No value of control bit assigned
-        n_controls=0,
-        extra_workspace=0,  # Let cuQuantum use the mempool we configured
-        extra_workspace_size_in_bytes=0,  # Let cuQuantum use the mempool we configured
-    )
-    state.stream.synchronize()
+# Copyright 2023 The PECOS Developers
+#
+# Licensed under the Apache License, Version 2.0 (the "License"); you may not use this file except in compliance with
+# the License.You may obtain a copy of the License at
+#
+#     https://www.apache.org/licenses/LICENSE-2.0
+#
+# Unless required by applicable law or agreed to in writing, software distributed under the License is distributed on an
+# "AS IS" BASIS, WITHOUT WARRANTIES OR CONDITIONS OF ANY KIND, either express or implied. See the License for the
+# specific language governing permissions and limitations under the License.
+
+import cmath
+import math
+from typing import Any
+
+import cupy as cp
+from cuquantum import custatevec as cusv
+
+
+def _apply_controlled_matrix(state, control: int, target: int, matrix: cp.ndarray) -> None:
+    """
+    Apply the matrix to the state. This should be faster for controlled gates.
+
+    Args:
+        state: An instance of CuStateVec
+        control: The index of the qubit that acts as the control
+        target: The index of the qubit that acts as the target
+        matrix: The matrix to be applied
+    """
+    if control >= state.num_qubits or control < 0:
+        msg = f"Qubit {control} out of range."
+        raise ValueError(msg)
+    if target >= state.num_qubits or target < 0:
+        msg = f"Qubit {target} out of range."
+        raise ValueError(msg)
+    # CuStateVec uses smaller qubit index as least significant
+    control = state.num_qubits - 1 - control
+    target = state.num_qubits - 1 - target
+
+    cusv.apply_matrix(
+        handle=state.libhandle,
+        sv=state.cupy_vector.data.ptr,
+        sv_data_type=state.cuda_type,
+        n_index_bits=state.num_qubits,
+        matrix=matrix.data.ptr,
+        matrix_data_type=state.cuda_type,
+        layout=cusv.MatrixLayout.ROW,
+        adjoint=0,  # Don't use the adjoint
+        targets=[target],
+        n_targets=1,
+        controls=[control],
+        control_bit_values=[],  # No value of control bit assigned
+        n_controls=1,
+        compute_type=state.compute_type,
+        extra_workspace=0,  # Let cuQuantum use the mempool we configured
+        extra_workspace_size_in_bytes=0,  # Let cuQuantum use the mempool we configured
+    )
+    state.stream.synchronize()
+
+
+def CX(state, qubits: tuple[int, int], **params: Any) -> None:
+    """
+    Apply controlled X gate.
+
+    Args:
+        state: An instance of CuStateVec
+        qubits: A tuple with the index of the qubits where the gate is applied
+            The one at `qubits[0]` is the control qubit.
+    """
+    matrix = cp.asarray(
+        [
+            0,
+            1,
+            1,
+            0,
+        ],
+        dtype=state.cp_type,
+    )
+    _apply_controlled_matrix(state, qubits[0], qubits[1], matrix)
+
+
+def CY(state, qubits: tuple[int, int], **params: Any) -> None:
+    """
+    Apply controlled Y gate.
+
+    Args:
+        state: An instance of CuStateVec
+        qubits: A tuple with the index of the qubits where the gate is applied
+            The one at `qubits[0]` is the control qubit.
+    """
+    matrix = cp.asarray(
+        [
+            0,
+            -1j,
+            1j,
+            0,
+        ],
+        dtype=state.cp_type,
+    )
+    _apply_controlled_matrix(state, qubits[0], qubits[1], matrix)
+
+
+def CZ(state, qubits: tuple[int, int], **params: Any) -> None:
+    """
+    Apply controlled Z gate.
+
+    Args:
+        state: An instance of CuStateVec
+        qubits: A tuple with the index of the qubits where the gate is applied
+            The one at `qubits[0]` is the control qubit.
+    """
+    matrix = cp.asarray(
+        [
+            1,
+            0,
+            0,
+            -1,
+        ],
+        dtype=state.cp_type,
+    )
+    _apply_controlled_matrix(state, qubits[0], qubits[1], matrix)
+
+
+def _apply_two_qubit_matrix(state, qubits: tuple[int, int], matrix: cp.ndarray) -> None:
+    """
+    Apply the matrix to the state.
+
+    Args:
+        state: An instance of CuStateVec
+        qubit: The index of the qubit where the gate is applied
+        matrix: The matrix to be applied
+    """
+    if qubits[0] >= state.num_qubits or qubits[0] < 0:
+        msg = f"Qubit {qubits[0]} out of range."
+        raise ValueError(msg)
+    if qubits[1] >= state.num_qubits or qubits[1] < 0:
+        msg = f"Qubit {qubits[1]} out of range."
+        raise ValueError(msg)
+    # CuStateVec uses smaller qubit index as least significant
+    q0 = state.num_qubits - 1 - qubits[0]
+    q1 = state.num_qubits - 1 - qubits[1]
+
+    cusv.apply_matrix(
+        handle=state.libhandle,
+        sv=state.cupy_vector.data.ptr,
+        sv_data_type=state.cuda_type,
+        n_index_bits=state.num_qubits,
+        matrix=matrix.data.ptr,
+        matrix_data_type=state.cuda_type,
+        layout=cusv.MatrixLayout.ROW,
+        adjoint=0,  # Don't use the adjoint
+        targets=[q0, q1],
+        n_targets=2,
+        controls=[],
+        control_bit_values=[],  # No value of control bit assigned
+        n_controls=0,
+        compute_type=state.compute_type,
+        extra_workspace=0,  # Let cuQuantum use the mempool we configured
+        extra_workspace_size_in_bytes=0,  # Let cuQuantum use the mempool we configured
+    )
+    state.stream.synchronize()
+
+
+def RXX(state, qubits: tuple[int, int], angles: tuple[float], **params: Any) -> None:
+    """
+    Apply a rotation about XX.
+
+    Args:
+        state: An instance of CuStateVec
+        qubits: A tuple with the index of the qubits where the gate is applied
+        angles: A tuple containing a single angle in radians
+    """
+    if len(angles) != 1:
+        msg = "Gate must be given 1 angle parameter."
+        raise ValueError(msg)
+    theta = angles[0]
+
+    matrix = cp.asarray(
+        [
+            math.cos(theta / 2),
+            0,
+            0,
+            -1j * math.sin(theta / 2),
+            0,
+            math.cos(theta / 2),
+            -1j * math.sin(theta / 2),
+            0,
+            0,
+            -1j * math.sin(theta / 2),
+            math.cos(theta / 2),
+            0,
+            -1j * math.sin(theta / 2),
+            0,
+            0,
+            math.cos(theta / 2),
+        ],
+        dtype=state.cp_type,
+    )
+    _apply_two_qubit_matrix(state, qubits, matrix)
+
+
+def RYY(state, qubits: tuple[int, int], angles: tuple[float], **params: Any) -> None:
+    """
+    Apply a rotation about YY.
+
+    Args:
+        state: An instance of CuStateVec
+        qubits: A tuple with the index of the qubits where the gate is applied
+        angles: A tuple containing a single angle in radians
+    """
+    if len(angles) != 1:
+        msg = "Gate must be given 1 angle parameter."
+        raise ValueError(msg)
+    theta = angles[0]
+
+    matrix = cp.asarray(
+        [
+            math.cos(theta / 2),
+            0,
+            0,
+            1j * math.sin(theta / 2),
+            0,
+            math.cos(theta / 2),
+            -1j * math.sin(theta / 2),
+            0,
+            0,
+            -1j * math.sin(theta / 2),
+            math.cos(theta / 2),
+            0,
+            1j * math.sin(theta / 2),
+            0,
+            0,
+            math.cos(theta / 2),
+        ],
+        dtype=state.cp_type,
+    )
+    _apply_two_qubit_matrix(state, qubits, matrix)
+
+
+def RZZ(state, qubits: tuple[int, int], angles: tuple[float], **params: Any) -> None:
+    """
+    Apply a rotation about ZZ.
+
+    Args:
+        state: An instance of CuStateVec
+        qubits: A tuple with the index of the qubits where the gate is applied
+        angles: A tuple containing a single angle in radians
+    """
+    if len(angles) != 1:
+        msg = "Gate must be given 1 angle parameter."
+        raise ValueError(msg)
+    theta = angles[0]
+
+    matrix = cp.asarray(
+        [
+            cmath.exp(-1j * theta / 2),
+            0,
+            0,
+            0,
+            0,
+            cmath.exp(1j * theta / 2),
+            0,
+            0,
+            0,
+            0,
+            cmath.exp(1j * theta / 2),
+            0,
+            0,
+            0,
+            0,
+            cmath.exp(-1j * theta / 2),
+        ],
+        dtype=state.cp_type,
+    )
+    _apply_two_qubit_matrix(state, qubits, matrix)
+
+
+def R2XXYYZZ(state, qubits: tuple[int, int], angles: tuple[float, float, float], **params: Any) -> None:
+    """
+    Apply RXX*RYY*RZZ.
+
+    Args:
+        state: An instance of CuStateVec
+        qubits: A tuple with the index of the qubits where the gate is applied
+        angles: A tuple containing three angles in radians, for XX, YY and ZZ, in that order
+    """
+    if len(angles) != 3:
+        msg = "Gate must be given 3 angle parameters."
+        raise ValueError(msg)
+
+    RXX(state, qubits, (angles[0],))
+    RYY(state, qubits, (angles[1],))
+    RZZ(state, qubits, (angles[2],))
+
+
+def SXX(state, qubits: tuple[int, int], **params: Any) -> None:
+    """
+    Apply a square root of XX gate.
+
+    Args:
+        state: An instance of CuStateVec
+        qubits: A tuple with the index of the qubits where the gate is applied
+    """
+    RXX(state, qubits, angles=(math.pi / 2,))
+
+
+def SXXdg(state, qubits: tuple[int, int], **params: Any) -> None:
+    """
+    Apply adjoint of a square root of XX gate.
+
+    Args:
+        state: An instance of CuStateVec
+        qubits: A tuple with the index of the qubits where the gate is applied
+    """
+    RXX(state, qubits, angles=(-math.pi / 2,))
+
+
+def SYY(state, qubits: tuple[int, int], **params: Any) -> None:
+    """
+    Apply a square root of YY gate.
+
+    Args:
+        state: An instance of CuStateVec
+        qubits: A tuple with the index of the qubits where the gate is applied
+    """
+    RYY(state, qubits, angles=(math.pi / 2,))
+
+
+def SYYdg(state, qubits: tuple[int, int], **params: Any) -> None:
+    """
+    Apply adjoint of a square root of YY gate.
+
+    Args:
+        state: An instance of CuStateVec
+        qubits: A tuple with the index of the qubits where the gate is applied
+    """
+    RYY(state, qubits, angles=(-math.pi / 2,))
+
+
+def SZZ(state, qubits: tuple[int, int], **params: Any) -> None:
+    """
+    Apply a square root of ZZ gate.
+
+    Args:
+        state: An instance of CuStateVec
+        qubits: A tuple with the index of the qubits where the gate is applied
+    """
+    RZZ(state, qubits, angles=(math.pi / 2,))
+
+
+def SZZdg(state, qubits: tuple[int, int], **params: Any) -> None:
+    """
+    Apply adjoint of a square root of ZZ gate.
+
+    Args:
+        state: An instance of CuStateVec
+        qubits: A tuple with the index of the qubits where the gate is applied
+    """
+    RZZ(state, qubits, angles=(-math.pi / 2,))
+
+
+def SWAP(state, qubits: tuple[int, int], **params: Any) -> None:
+    """
+    Apply a SWAP gate.
+
+    Args:
+        state: An instance of CuStateVec
+        qubits: A tuple with the index of the qubits where the gate is applied
+    """
+    if qubits[0] >= state.num_qubits or qubits[0] < 0:
+        msg = f"Qubit {qubits[0]} out of range."
+        raise ValueError(msg)
+    if qubits[1] >= state.num_qubits or qubits[1] < 0:
+        msg = f"Qubit {qubits[1]} out of range."
+        raise ValueError(msg)
+    # CuStateVec uses smaller qubit index as least significant
+    q0 = state.num_qubits - 1 - qubits[0]
+    q1 = state.num_qubits - 1 - qubits[1]
+
+    # Possibly faster since it may just be an internal qubit relabelling or sv reshape
+    cusv.apply_generalized_permutation_matrix(
+        handle=state.libhandle,
+        sv=state.cupy_vector.data.ptr,
+        sv_data_type=state.cuda_type,
+        n_index_bits=state.num_qubits,
+        permutation=[0, 2, 1, 3],  # Leave |00> and |11> where they are, swap the other two
+        diagonals=0,  # Don't apply a diagonal gate
+        diagonals_data_type=state.cuda_type,
+        adjoint=0,  # Don't use the adjoint
+        targets=[q0, q1],
+        n_targets=2,
+        controls=[],
+        control_bit_values=[],  # No value of control bit assigned
+        n_controls=0,
+        extra_workspace=0,  # Let cuQuantum use the mempool we configured
+        extra_workspace_size_in_bytes=0,  # Let cuQuantum use the mempool we configured
+    )
+    state.stream.synchronize()