--- conflicted
+++ resolved
@@ -227,14 +227,7 @@
 
         self._qreg_dict[qreg.sym] = (self._qubit_count, self._qubit_count + qreg.size - 1)
         self._qubit_count += qreg.size
-<<<<<<< HEAD
-=======
-
-    def generate_block(self, block: Main) -> None:
-        """Primary entry point for generation of QIR.
-
-        Parameters:
->>>>>>> 81ddc858
+
 
     def _generate_results(self) -> None:
         """Generates the proper results calls at the end of the SLR program,
@@ -251,16 +244,11 @@
             # convert creg to an integer and return that as a result
             c_int = self._creg_funcs.creg_to_int_func.create_call(self._builder, [reg_inst], '')
             reg_tag_gep = reg_tag.gep((ir.Constant(ir.IntType(32), 0), ir.Constant(ir.IntType(32), 0)))
-<<<<<<< HEAD
-            self._creg_funcs.int_result_func.call(self._builder, [c_int, reg_tag_gep], '')
+            self._creg_funcs.int_result_func.create_call(self._builder, [c_int, reg_tag_gep], '')
                 
     def generate_block(self, block: Main) -> None:
         """Primary entry point for generation of QIR.
-
-        Parameters:
-=======
-            self._creg_funcs.int_result_func.create_call(self._builder, [c_int, reg_tag_gep], '')
->>>>>>> 81ddc858
+        Parameters:
 
         block (slr.block.Main): An SLR entry-point block."""
 
